--- conflicted
+++ resolved
@@ -6,51 +6,32 @@
 import android.database.Cursor
 import android.net.Uri
 import android.provider.CalendarContract
-import android.util.Log
 import android.widget.Toast
 import androidx.compose.runtime.mutableStateListOf
 import androidx.compose.runtime.snapshots.SnapshotStateList
 import androidx.compose.ui.graphics.toArgb
 import androidx.loader.content.CursorLoader
-<<<<<<< HEAD
+import me.marti.calprovexample.ui.CalendarPermission
 
 const val ACCOUNT_TYPE = "marti.CalProv"
 const val ACCOUNT_NAME = "myuser"
-
-/** Outputs a list of all calendars that are synced on the user has on the device with the calendar provider. */
-fun userCalendars(context: Context): List<UserCalendarListItem>? {
-    val cur = context.getCursor(
-        CalendarContract.Calendars.CONTENT_URI, UserCalendarListItem.Projection,
-        "((${CalendarContract.Calendars.ACCOUNT_TYPE} = ?))", arrayOf("marti.CalProv")
-=======
-import me.marti.calprovexample.ui.CalendarPermission
 
 /** Outputs a list of all calendars that are synced on the user has on the device with the calendar provider. */
 fun CalendarPermission.Dsl.userCalendars(): List<UserCalendarListItem>? {
     val cur = this.context.getCursor(
-        CalendarContract.Calendars.CONTENT_URI, UserCalendarListItem.Projection
->>>>>>> 8f793563
+        CalendarContract.Calendars.CONTENT_URI, UserCalendarListItem.Projection,
+        "((${CalendarContract.Calendars.ACCOUNT_TYPE} = ?))", arrayOf(ACCOUNT_TYPE)
     ) ?: return null
 
     val result = List(cur.count) {
         cur.moveToNext()
-        try {
-            UserCalendarListItem(
-                id = cur.getLong(UserCalendarListItem.Projection.ID.ordinal),
-                name = cur.getString(UserCalendarListItem.Projection.DISPLAY_NAME.ordinal),
-                accountName = cur.getString(UserCalendarListItem.Projection.ACCOUNT_NAME.ordinal),
-                // The stored color is a 32bit ARGB, but the alpha is ignored.
-                color = Color(cur.getInt(UserCalendarListItem.Projection.COLOR.ordinal)),
-            )
-        } catch (e: Exception) {
-            Log.e(null, "Error querying calendar: ${e.message}")
-            UserCalendarListItem(
-                id = cur.getLong(UserCalendarListItem.Projection.ID.ordinal),
-                name = "Error: ${e.message}",
-                accountName = "",
-                color = Color(0)
-            )
-        }
+        UserCalendarListItem(
+            id = cur.getLong(UserCalendarListItem.Projection.ID.ordinal),
+            name = cur.getString(UserCalendarListItem.Projection.DISPLAY_NAME.ordinal),
+            accountName = cur.getString(UserCalendarListItem.Projection.ACCOUNT_NAME.ordinal),
+            // The stored color is a 32bit ARGB, but the alpha is ignored.
+            color = Color(cur.getInt(UserCalendarListItem.Projection.COLOR.ordinal)),
+        )
     }
 
     cur.close()
@@ -77,8 +58,8 @@
     }
 }
 
-fun newCalendar(context: Context, name: String, color: Color) {
-    val newCalUri = context.contentResolver.insert(asSyncAdapter(CalendarContract.Calendars.CONTENT_URI), ContentValues().apply {
+fun CalendarPermission.Dsl.newCalendar(name: String, color: Color) {
+    val newCalUri = this.context.contentResolver.insert(asSyncAdapter(CalendarContract.Calendars.CONTENT_URI), ContentValues().apply {
         // Required
         this.put(CalendarContract.Calendars.ACCOUNT_NAME, ACCOUNT_NAME)
         this.put(CalendarContract.Calendars.ACCOUNT_TYPE, ACCOUNT_TYPE)
@@ -105,12 +86,12 @@
     Toast.makeText(context, "$newCalUri", Toast.LENGTH_SHORT).show()
 }
 
-fun deleteCalendar(context: Context, id: Long) {
+fun CalendarPermission.Dsl.deleteCalendar(id: Long) {
     // Events are automatically deleted with the calendar
     // TODO: show confirmation to delete
     // TODO: show snack-bar with undo button
     // TODO: delete only if sync adapter (UI will not show button if cant delete)
-    val cursor = context.getCursor(
+    val cursor = this.context.getCursor(
         ContentUris.withAppendedId(CalendarContract.Calendars.CONTENT_URI, id),
         UserCalendarListItem.Projection,
     )
@@ -121,7 +102,7 @@
         cursor.getString(UserCalendarListItem.Projection.DISPLAY_NAME.ordinal)
     }
 
-    context.contentResolver.delete(
+    this.context.contentResolver.delete(
         asSyncAdapter(ContentUris.withAppendedId(CalendarContract.Calendars.CONTENT_URI, id)),
         null, null
     )
