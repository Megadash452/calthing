package me.marti.calprovexample.ui

import androidx.compose.foundation.ExperimentalFoundationApi
import androidx.compose.foundation.layout.Arrangement
import androidx.compose.foundation.layout.Column
import androidx.compose.foundation.layout.PaddingValues
import androidx.compose.foundation.layout.fillMaxWidth
import androidx.compose.foundation.layout.padding
import androidx.compose.foundation.layout.size
import androidx.compose.foundation.lazy.LazyColumn
import androidx.compose.foundation.lazy.items
import androidx.compose.material.icons.Icons
import androidx.compose.material.icons.filled.DateRange
import androidx.compose.material3.Button
import androidx.compose.material3.Divider
import androidx.compose.material3.ExperimentalMaterial3Api
import androidx.compose.material3.Icon
import androidx.compose.material3.ListItem
import androidx.compose.material3.MaterialTheme
import androidx.compose.material3.PlainTooltipBox
import androidx.compose.material3.Surface
import androidx.compose.material3.Switch
import androidx.compose.material3.Text
import androidx.compose.runtime.Composable
import androidx.compose.runtime.getValue
import androidx.compose.runtime.mutableStateOf
import androidx.compose.runtime.saveable.rememberSaveable
import androidx.compose.runtime.setValue
import androidx.compose.ui.Alignment
import androidx.compose.ui.Modifier
import androidx.compose.ui.draw.clip
import androidx.compose.ui.graphics.painter.Painter
import androidx.compose.ui.res.painterResource
import androidx.compose.ui.res.stringResource
import androidx.compose.ui.text.font.FontWeight
import androidx.compose.ui.tooling.preview.Preview
import androidx.compose.ui.unit.dp
<<<<<<< HEAD
=======
import androidx.compose.ui.unit.sp
import androidx.core.net.toUri
>>>>>>> af8eefe1
import me.marti.calprovexample.R
import me.marti.calprovexample.UserCalendarListItem
import me.marti.calprovexample.ui.theme.CalProvExampleTheme

private const val OUTER_PADDING = 8
private const val MIDDLE_PADDING = 4
private const val LIST_ELEVATION = 1
private const val LIST_ITEM_ELEVATION = 3
private const val LIST_ITEM_SPACING = 4
private const val PREVIEW_WIDTH = 300

private val TOP_BAR_COLOR = ComposeColor(0)
private val TOP_BAR_SCROLLER_COLOR
    @Composable get() = MaterialTheme.colorScheme.primaryContainer
private val TOP_BAR_CONTENT_COLOR
    @Composable get() = MaterialTheme.colorScheme.primary


<<<<<<< HEAD
=======
/** The `Main` content of the app.
 * Contains the scaffolding with the `TopBar` and the `Calendars` and `Contacts` components. */
@OptIn(ExperimentalMaterial3Api::class)
@Composable
fun MainContent(
    modifier: Modifier = Modifier,
    settingsClick: () -> Unit = {},
    hasSelectedDir: Boolean = false,
    selectDirClick: () -> Unit = {},
    groupedCalendars: GroupedList<String, UserCalendarListItem>?,
    calPermsClick: () -> Unit = {},
) {
    val scrollBehavior = TopAppBarDefaults.exitUntilCollapsedScrollBehavior()
    @Suppress("NAME_SHADOWING")
    val tabController = TabNavController(
        selectedIdx = rememberSaveable { mutableIntStateOf(0) },
        tabs = listOf(
            TabNavDestination(
                icon = Icons.Default.DateRange,
                title = "Calendars",
            ) { modifier ->
                Calendars(
                    modifier = modifier,
                    groupedCalendars = groupedCalendars,
                    hasSelectedDir = hasSelectedDir,
                    selectDirClick = selectDirClick,
                    calPermsClick =  calPermsClick
                )
            },
            TabNavDestination(
                icon = Icons.Default.AccountCircle,
                title = "Contacts",
            ) { modifier -> Text("Contacts section", modifier = modifier) },
        )
    )

    Scaffold(
        modifier = modifier.nestedScroll(scrollBehavior.nestedScrollConnection),
        contentWindowInsets = WindowInsets.systemBars,
        topBar = {
            TopBar(
                title = { Text(stringResource(R.string.app_name), maxLines = 1, overflow = TextOverflow.Ellipsis) },
                // title = { TabBar(containerColor = ComposeColor(0), controller = tabController) },
                scrollBehavior = scrollBehavior,
                tabController = tabController,
                settingsClick = settingsClick
            )
        }
    ) { paddingValues ->
        // TODO: add anchoredDraggable modifier
        tabController.Content(modifier = Modifier.padding(paddingValues))
    }
}


/** The TopBar used in the settings page. Only has the title and the Navigation Up button.
 *
 * @param navUpClick The action run when the button to *navigate up* the NavBackStack is clicked. */
@OptIn(ExperimentalMaterial3Api::class)
@Composable
fun SimpleTopBar(modifier: Modifier = Modifier, title: String, scrollBehavior: TopAppBarScrollBehavior? = null, navUpClick: () -> Unit = {}) {
    TopAppBar(
        modifier = modifier,
        scrollBehavior = scrollBehavior,
        title = { Text(title, maxLines = 1, overflow = TextOverflow.Ellipsis) },
        navigationIcon = {
            IconButton(onClick = navUpClick) {
                Icon(Icons.Default.ArrowBack, "Navigation Button Up")
            }
        }
    )
}

/** The `TopBar` is the top-most element of the UI, and nothing should be rendered above it.
 * It shows the **title** of the main content being rendered, and any navigation (including a `TabBar`).
 *
 * @param title The title of the content currently being shown.
 * @param settingsClick What happens when the settings button is clicked. */
@OptIn(ExperimentalMaterial3Api::class)
@Composable
private fun TopBar(
    modifier: Modifier = Modifier,
    scrollBehavior: TopAppBarScrollBehavior? = null,
    title: @Composable () -> Unit,
    settingsClick: () -> Unit = {},
    tabController: TabNavController
) {
    /* FIXME: the content colors of the TopBar and TabBar are only in sync when using MediumTopAppBar.
     * At that point just put the TabBar inside the TopBar (but that doesn't look good either) */
    // Hoist up the animation state from inside the TopAppBar to control both the TopBar and TabBar.
    // -- Adapted from TopAppBar -> SingleRowTopAppBar:
    // > Obtain the container color from the TopAppBarColors using the `overlapFraction`. This
    // > ensures that the colors will adjust whether the app bar behavior is pinned or scrolled.
    // > This may potentially animate or interpolate a transition between the container-color and the
    // > container's scrolled-color according to the app bar's scroll state.
    val isScrolled = if (scrollBehavior == null) {
        false
    } else {
        scrollBehavior.state.overlappedFraction <= 0.01f
    }
    val containerColor by animateColorAsState(
        targetValue = if (isScrolled) TOP_BAR_COLOR else TOP_BAR_SCROLLER_COLOR,
        animationSpec = spring(stiffness = Spring.StiffnessMediumLow),
        label = "topAppBarContainerColorAnimation"
    )

    Column(modifier = modifier) {
        MediumTopAppBar(
            scrollBehavior = scrollBehavior,
            title = title,
            colors = TopAppBarDefaults.topAppBarColors(
                containerColor = containerColor,
                scrolledContainerColor = containerColor,
                titleContentColor = TOP_BAR_CONTENT_COLOR,
                navigationIconContentColor = TOP_BAR_CONTENT_COLOR,
                actionIconContentColor = TOP_BAR_CONTENT_COLOR,
            ),
            actions = {
                IconButton(onClick = settingsClick) {
                    Icon(Icons.Default.Settings, "Settings")
                }
            }
        )

        TabBar(
            containerColor = containerColor,
            controller = tabController
        )
    }
}

/** The `TabBar` is responsible for switching the content view using the controller on the user's request.
 *
 * The tab bar should be rendered right under the `TopBar` in composition.
 *
 * FIXME: This should be using PrimaryTabRow, but that is not available yet. Use primary tab row when 1.2.0 becomes stable. */
@Composable
private fun TabBar(
    modifier: Modifier = Modifier,
    containerColor: Color =  MaterialTheme.colorScheme.primaryContainer,
    controller: TabNavController
) {
    val iconSize = 24.dp
    val density = LocalDensity.current
    // The width of the indicator will change depending on the content of the selected tab.
    // Value is set by onGloballyPositioned modifier of Tab's text.
    val indicatorWidth = remember { mutableStateOf(0.dp) }

    TabRow(
        modifier = modifier,
        selectedTabIndex = controller.selectedIdx.intValue,
        containerColor = containerColor,
        divider = { Divider(thickness = 1.dp, color = MaterialTheme.colorScheme.surfaceVariant) },
        indicator = { tabPositions ->
            val currentTabPosition = tabPositions[controller.selectedIdx.intValue]
            val width = indicatorWidth.value
            val indicatorOffset by animateDpAsState(
                targetValue = currentTabPosition.left,
                animationSpec = tween(durationMillis = 250, easing = FastOutSlowInEasing),
                label = "TabIndicatorPosition"
            )
            Spacer(
                Modifier
                    .wrapContentSize(Alignment.BottomStart)
                    // Center the indicator on the tab
                    .offset(x = indicatorOffset + (currentTabPosition.width - width) / 2)
                    .requiredHeight(3.dp)
                    .requiredWidth(width)
                    .background(
                        color = MaterialTheme.colorScheme.primary,
                        shape = RoundedCornerShape(3.0.dp)
                    )
            )
        }
    ) {
        controller.tabs.forEachIndexed { i, tab ->
            // androidx.compose.material3.Tab(
            //     icon = { Icon(tab.icon, null) },
            //     text = {
            //         Text(
            //             tab.title,
            //             modifier = if (controller.selectedIdx.intValue == i) {
            //                 Modifier.onGloballyPositioned {
            //                     indicatorWidth.value = with(density) {
            //                         // The width of the indicator is the of the text or the icon, whichever is greater.
            //                         androidx.compose.ui.unit.max(it.size.width.toDp(), iconSize)
            //                     }
            //                 }
            //             } else { Modifier },
            //             fontWeight = FontWeight.SemiBold,
            //             letterSpacing = 0.5.sp
            //         )
            //     },
            //     selectedContentColor = TOP_BAR_CONTENT_COLOR,
            //     unselectedContentColor = MaterialTheme.colorScheme.onSurfaceVariant,
            //     selected = controller.selectedIdx.intValue == i,
            //     onClick = { controller.selectedIdx.intValue = i }
            // )

            // Use the regular Tab when there is more than 2 tabs.
            LeadingIconTab(
                icon = { Icon(tab.icon, null, modifier = Modifier.size(iconSize)) },
                text = {
                    Text(
                        tab.title,
                        modifier = if (controller.selectedIdx.intValue == i) {
                            Modifier.onGloballyPositioned {
                                indicatorWidth.value = with(density) {
                                    // The width of the indicator is the width of the icon + padding + width of text.
                                    iconSize + 8.dp + it.size.width.toDp()
                                }
                            }
                        } else { Modifier },
                        fontWeight = FontWeight.SemiBold,
                        letterSpacing = 0.5.sp
                    )
                },
                selectedContentColor = TOP_BAR_CONTENT_COLOR,
                unselectedContentColor = MaterialTheme.colorScheme.onSurfaceVariant,
                selected = controller.selectedIdx.intValue == i,
                onClick = { controller.selectedIdx.intValue = i }
            )
        }
    }
}


>>>>>>> af8eefe1
/**
 * The starting screen for the Main Activity.
 *
 * @param hasSelectedDir Shows the user a button to select a sync dir if false.
 * @param groupedCalendars All the calendars the user has on their device. The calendars are grouped by Account Name.
 *                         Pass in **null** if the app doesn't have permission to read device calendars
 */
@OptIn(ExperimentalFoundationApi::class)
@Composable
fun Calendars(
    modifier: Modifier = Modifier,
    hasSelectedDir: Boolean = false,
    selectDirClick: () -> Unit = {},
    groupedCalendars: GroupedList<String, UserCalendarListItem>?,
    calPermsClick: () -> Unit = {},
) {
    Column(modifier.padding(OUTER_PADDING.dp)) {
        Text(
            "Calendars",
            modifier = Modifier.padding(bottom = OUTER_PADDING.dp),
            fontWeight = FontWeight.Medium,
            style = MaterialTheme.typography.titleLarge
        )

        if (!hasSelectedDir) {
            Column(
                modifier = Modifier.padding(OUTER_PADDING.dp),
                horizontalAlignment = Alignment.CenterHorizontally,
            ) {
                Text("Please select a directory where to sync Calendars and Contacts.")
                IconTextButton(
                    icon = painterResource(R.drawable.round_folder_24),
                    text = "Select",
                    onclick = selectDirClick
                )
            }
            Divider(Modifier.padding(vertical = (LIST_ITEM_SPACING * 2).dp))
        }

        if (groupedCalendars == null) {
            Column(
                modifier = Modifier.padding(OUTER_PADDING.dp),
                horizontalAlignment = Alignment.CenterHorizontally,
            ) {
                Text("Please allow ${stringResource(R.string.app_name)} to read and write yo your device's calendar")
                IconTextButton(
                    icon = painterResource(R.drawable.outline_sync_24),
                    text = "Sync",
                    onclick = calPermsClick
                )
            }
        } else {
            Surface(
                modifier = Modifier
                    .fillMaxWidth(),
                shape = MaterialTheme.shapes.small,
                tonalElevation = LIST_ELEVATION.dp,
                shadowElevation = 5.dp
            ) {
                LazyColumn(
                    Modifier
                        .padding(MIDDLE_PADDING.dp)
                        .clip(MaterialTheme.shapes.small),
                    verticalArrangement = Arrangement.spacedBy(LIST_ITEM_SPACING.dp)
                ) {
                    groupedCalendars.forEach { (accountName, calGroup) ->
                        this.stickyHeader {
                            Surface(
                                modifier = Modifier.fillMaxWidth(),
                                color = MaterialTheme.colorScheme.secondaryContainer,
                                tonalElevation = 0.dp,
                                shape = MaterialTheme.shapes.small,
                            ) {
                                Text(
                                    text = accountName,
                                    modifier = Modifier
                                        .padding(2.dp)
                                        .padding(start = 4.dp),
                                    fontWeight = FontWeight.SemiBold,
                                    color = MaterialTheme.colorScheme.onSecondaryContainer,
                                    style = MaterialTheme.typography.titleSmall
                                )
                            }
                        }
                        this.items(calGroup) { cal -> CalendarListItem(cal) }
                    }
                }
            }
        }
    }
}

@OptIn(ExperimentalMaterial3Api::class)
@Composable
private fun CalendarListItem(cal: UserCalendarListItem) {
    var isChecked by rememberSaveable { mutableStateOf(false) }

    ListItem(
        modifier = Modifier
            .clip(MaterialTheme.shapes.small)
            .fillMaxWidth(),
        tonalElevation = LIST_ITEM_ELEVATION.dp,
        headlineContent = { Text(cal.name) },
        supportingContent = {
            // Don't show any status if the user has not selected this calendar for syncing
            if (isChecked) {
                Text(
                    "Status...",
                    fontWeight = FontWeight.Light,
                    color = MaterialTheme.colorScheme.secondary,
                    style = MaterialTheme.typography.labelSmall,
                )
            }
        },
        leadingContent = {
            PlainTooltipBox(
                tooltip = { Text("This calendar is synced") },
            ) {
                Icon(
                    modifier = Modifier.tooltipAnchor(),
                    imageVector = Icons.Default.DateRange,
                    contentDescription = "Calendars list item",
                    tint = cal.color.toColor()
                )
            }
        },
        trailingContent = {
            Switch(
                checked = isChecked,
                onCheckedChange = { checked -> isChecked = checked }
            )
        },
    )
}


/** The top-level composable for the settings page.
 * Contains the scaffolding and the TopBar. */
@OptIn(ExperimentalMaterial3Api::class)
@Composable
fun SettingsContent(
    modifier: Modifier = Modifier,
    navUpClick: () -> Unit = {},
    settings: List<@Composable () -> Unit>,
) {
    val scrollBehavior = TopAppBarDefaults.exitUntilCollapsedScrollBehavior()

    Scaffold(
        modifier = modifier.nestedScroll(scrollBehavior.nestedScrollConnection),
        contentWindowInsets = WindowInsets.systemBars,
        topBar = { SimpleTopBar(
            title = NavDestinationItem.Settings.title,
            navUpClick = navUpClick
        ) }
    ) { paddingValues ->
        Settings(modifier = Modifier.padding(paddingValues), settings)
    }
}


/** A Button that has an icon and text*/
@Composable
fun IconTextButton(modifier: Modifier = Modifier, icon: Painter, text: String, onclick: () -> Unit) {
    Button(onclick, modifier, contentPadding = PaddingValues(start = 16.dp, end = 24.dp)) {
        Icon(icon, null, modifier = Modifier.size(18.dp))
        Text(text, modifier.padding(start = 8.dp))
    }
}


@Preview(showBackground = true, widthDp = PREVIEW_WIDTH)
@Composable
fun CalendarsPreview() {
    val acc = "me@mydomain.me"

    CalProvExampleTheme {
        Calendars(
            hasSelectedDir = true,
            groupedCalendars = arrayOf(
                UserCalendarListItem(
                    name = "Personal",
                    accountName = acc,
                    color = me.marti.calprovexample.Color("cd58bb")
                ),
                UserCalendarListItem(
                    name = "Friend",
                    accountName = "Friend",
                    color = me.marti.calprovexample.Color("58cdc9")
                ),
                UserCalendarListItem(
                    name = "Work",
                    accountName = acc,
                    color = me.marti.calprovexample.Color("5080c8")
                )
            ).groupBy { cal -> cal.accountName }
        )
    }
}
@Preview(showBackground = true, widthDp = PREVIEW_WIDTH)
@Composable
fun NavBarPreview() {
    CalProvExampleTheme {
        NavBar(items = NavDestinationItem.All)
    }
}
@Preview(showBackground = true, widthDp = PREVIEW_WIDTH)
@Composable
fun SettingsPreview() {
    CalProvExampleTheme {
        Settings(settings = listOf(
            { BooleanSetting(name = "example") },
            { DirSetting(name = "Syncing Directory", value = "/home/me/Syncthing".toUri()) }
        ))
    }
}
@Preview(showBackground = true, widthDp = PREVIEW_WIDTH)
@Composable
fun GreetingNoPermPreview() {
    CalProvExampleTheme {
        Calendars(groupedCalendars = null)
    }
}
@Preview(widthDp = PREVIEW_WIDTH)
@Composable
fun CalendarPermissionRationaleDialogPreview() {
    CalProvExampleTheme {
        CalendarRationaleDialog()
    }
}<|MERGE_RESOLUTION|>--- conflicted
+++ resolved
@@ -11,6 +11,7 @@
 import androidx.compose.foundation.lazy.items
 import androidx.compose.material.icons.Icons
 import androidx.compose.material.icons.filled.DateRange
+import androidx.compose.material.icons.filled.Settings
 import androidx.compose.material3.Button
 import androidx.compose.material3.Divider
 import androidx.compose.material3.ExperimentalMaterial3Api
@@ -35,11 +36,7 @@
 import androidx.compose.ui.text.font.FontWeight
 import androidx.compose.ui.tooling.preview.Preview
 import androidx.compose.ui.unit.dp
-<<<<<<< HEAD
-=======
-import androidx.compose.ui.unit.sp
 import androidx.core.net.toUri
->>>>>>> af8eefe1
 import me.marti.calprovexample.R
 import me.marti.calprovexample.UserCalendarListItem
 import me.marti.calprovexample.ui.theme.CalProvExampleTheme
@@ -51,243 +48,7 @@
 private const val LIST_ITEM_SPACING = 4
 private const val PREVIEW_WIDTH = 300
 
-private val TOP_BAR_COLOR = ComposeColor(0)
-private val TOP_BAR_SCROLLER_COLOR
-    @Composable get() = MaterialTheme.colorScheme.primaryContainer
-private val TOP_BAR_CONTENT_COLOR
-    @Composable get() = MaterialTheme.colorScheme.primary
-
-
-<<<<<<< HEAD
-=======
-/** The `Main` content of the app.
- * Contains the scaffolding with the `TopBar` and the `Calendars` and `Contacts` components. */
-@OptIn(ExperimentalMaterial3Api::class)
-@Composable
-fun MainContent(
-    modifier: Modifier = Modifier,
-    settingsClick: () -> Unit = {},
-    hasSelectedDir: Boolean = false,
-    selectDirClick: () -> Unit = {},
-    groupedCalendars: GroupedList<String, UserCalendarListItem>?,
-    calPermsClick: () -> Unit = {},
-) {
-    val scrollBehavior = TopAppBarDefaults.exitUntilCollapsedScrollBehavior()
-    @Suppress("NAME_SHADOWING")
-    val tabController = TabNavController(
-        selectedIdx = rememberSaveable { mutableIntStateOf(0) },
-        tabs = listOf(
-            TabNavDestination(
-                icon = Icons.Default.DateRange,
-                title = "Calendars",
-            ) { modifier ->
-                Calendars(
-                    modifier = modifier,
-                    groupedCalendars = groupedCalendars,
-                    hasSelectedDir = hasSelectedDir,
-                    selectDirClick = selectDirClick,
-                    calPermsClick =  calPermsClick
-                )
-            },
-            TabNavDestination(
-                icon = Icons.Default.AccountCircle,
-                title = "Contacts",
-            ) { modifier -> Text("Contacts section", modifier = modifier) },
-        )
-    )
-
-    Scaffold(
-        modifier = modifier.nestedScroll(scrollBehavior.nestedScrollConnection),
-        contentWindowInsets = WindowInsets.systemBars,
-        topBar = {
-            TopBar(
-                title = { Text(stringResource(R.string.app_name), maxLines = 1, overflow = TextOverflow.Ellipsis) },
-                // title = { TabBar(containerColor = ComposeColor(0), controller = tabController) },
-                scrollBehavior = scrollBehavior,
-                tabController = tabController,
-                settingsClick = settingsClick
-            )
-        }
-    ) { paddingValues ->
-        // TODO: add anchoredDraggable modifier
-        tabController.Content(modifier = Modifier.padding(paddingValues))
-    }
-}
-
-
-/** The TopBar used in the settings page. Only has the title and the Navigation Up button.
- *
- * @param navUpClick The action run when the button to *navigate up* the NavBackStack is clicked. */
-@OptIn(ExperimentalMaterial3Api::class)
-@Composable
-fun SimpleTopBar(modifier: Modifier = Modifier, title: String, scrollBehavior: TopAppBarScrollBehavior? = null, navUpClick: () -> Unit = {}) {
-    TopAppBar(
-        modifier = modifier,
-        scrollBehavior = scrollBehavior,
-        title = { Text(title, maxLines = 1, overflow = TextOverflow.Ellipsis) },
-        navigationIcon = {
-            IconButton(onClick = navUpClick) {
-                Icon(Icons.Default.ArrowBack, "Navigation Button Up")
-            }
-        }
-    )
-}
-
-/** The `TopBar` is the top-most element of the UI, and nothing should be rendered above it.
- * It shows the **title** of the main content being rendered, and any navigation (including a `TabBar`).
- *
- * @param title The title of the content currently being shown.
- * @param settingsClick What happens when the settings button is clicked. */
-@OptIn(ExperimentalMaterial3Api::class)
-@Composable
-private fun TopBar(
-    modifier: Modifier = Modifier,
-    scrollBehavior: TopAppBarScrollBehavior? = null,
-    title: @Composable () -> Unit,
-    settingsClick: () -> Unit = {},
-    tabController: TabNavController
-) {
-    /* FIXME: the content colors of the TopBar and TabBar are only in sync when using MediumTopAppBar.
-     * At that point just put the TabBar inside the TopBar (but that doesn't look good either) */
-    // Hoist up the animation state from inside the TopAppBar to control both the TopBar and TabBar.
-    // -- Adapted from TopAppBar -> SingleRowTopAppBar:
-    // > Obtain the container color from the TopAppBarColors using the `overlapFraction`. This
-    // > ensures that the colors will adjust whether the app bar behavior is pinned or scrolled.
-    // > This may potentially animate or interpolate a transition between the container-color and the
-    // > container's scrolled-color according to the app bar's scroll state.
-    val isScrolled = if (scrollBehavior == null) {
-        false
-    } else {
-        scrollBehavior.state.overlappedFraction <= 0.01f
-    }
-    val containerColor by animateColorAsState(
-        targetValue = if (isScrolled) TOP_BAR_COLOR else TOP_BAR_SCROLLER_COLOR,
-        animationSpec = spring(stiffness = Spring.StiffnessMediumLow),
-        label = "topAppBarContainerColorAnimation"
-    )
-
-    Column(modifier = modifier) {
-        MediumTopAppBar(
-            scrollBehavior = scrollBehavior,
-            title = title,
-            colors = TopAppBarDefaults.topAppBarColors(
-                containerColor = containerColor,
-                scrolledContainerColor = containerColor,
-                titleContentColor = TOP_BAR_CONTENT_COLOR,
-                navigationIconContentColor = TOP_BAR_CONTENT_COLOR,
-                actionIconContentColor = TOP_BAR_CONTENT_COLOR,
-            ),
-            actions = {
-                IconButton(onClick = settingsClick) {
-                    Icon(Icons.Default.Settings, "Settings")
-                }
-            }
-        )
-
-        TabBar(
-            containerColor = containerColor,
-            controller = tabController
-        )
-    }
-}
-
-/** The `TabBar` is responsible for switching the content view using the controller on the user's request.
- *
- * The tab bar should be rendered right under the `TopBar` in composition.
- *
- * FIXME: This should be using PrimaryTabRow, but that is not available yet. Use primary tab row when 1.2.0 becomes stable. */
-@Composable
-private fun TabBar(
-    modifier: Modifier = Modifier,
-    containerColor: Color =  MaterialTheme.colorScheme.primaryContainer,
-    controller: TabNavController
-) {
-    val iconSize = 24.dp
-    val density = LocalDensity.current
-    // The width of the indicator will change depending on the content of the selected tab.
-    // Value is set by onGloballyPositioned modifier of Tab's text.
-    val indicatorWidth = remember { mutableStateOf(0.dp) }
-
-    TabRow(
-        modifier = modifier,
-        selectedTabIndex = controller.selectedIdx.intValue,
-        containerColor = containerColor,
-        divider = { Divider(thickness = 1.dp, color = MaterialTheme.colorScheme.surfaceVariant) },
-        indicator = { tabPositions ->
-            val currentTabPosition = tabPositions[controller.selectedIdx.intValue]
-            val width = indicatorWidth.value
-            val indicatorOffset by animateDpAsState(
-                targetValue = currentTabPosition.left,
-                animationSpec = tween(durationMillis = 250, easing = FastOutSlowInEasing),
-                label = "TabIndicatorPosition"
-            )
-            Spacer(
-                Modifier
-                    .wrapContentSize(Alignment.BottomStart)
-                    // Center the indicator on the tab
-                    .offset(x = indicatorOffset + (currentTabPosition.width - width) / 2)
-                    .requiredHeight(3.dp)
-                    .requiredWidth(width)
-                    .background(
-                        color = MaterialTheme.colorScheme.primary,
-                        shape = RoundedCornerShape(3.0.dp)
-                    )
-            )
-        }
-    ) {
-        controller.tabs.forEachIndexed { i, tab ->
-            // androidx.compose.material3.Tab(
-            //     icon = { Icon(tab.icon, null) },
-            //     text = {
-            //         Text(
-            //             tab.title,
-            //             modifier = if (controller.selectedIdx.intValue == i) {
-            //                 Modifier.onGloballyPositioned {
-            //                     indicatorWidth.value = with(density) {
-            //                         // The width of the indicator is the of the text or the icon, whichever is greater.
-            //                         androidx.compose.ui.unit.max(it.size.width.toDp(), iconSize)
-            //                     }
-            //                 }
-            //             } else { Modifier },
-            //             fontWeight = FontWeight.SemiBold,
-            //             letterSpacing = 0.5.sp
-            //         )
-            //     },
-            //     selectedContentColor = TOP_BAR_CONTENT_COLOR,
-            //     unselectedContentColor = MaterialTheme.colorScheme.onSurfaceVariant,
-            //     selected = controller.selectedIdx.intValue == i,
-            //     onClick = { controller.selectedIdx.intValue = i }
-            // )
-
-            // Use the regular Tab when there is more than 2 tabs.
-            LeadingIconTab(
-                icon = { Icon(tab.icon, null, modifier = Modifier.size(iconSize)) },
-                text = {
-                    Text(
-                        tab.title,
-                        modifier = if (controller.selectedIdx.intValue == i) {
-                            Modifier.onGloballyPositioned {
-                                indicatorWidth.value = with(density) {
-                                    // The width of the indicator is the width of the icon + padding + width of text.
-                                    iconSize + 8.dp + it.size.width.toDp()
-                                }
-                            }
-                        } else { Modifier },
-                        fontWeight = FontWeight.SemiBold,
-                        letterSpacing = 0.5.sp
-                    )
-                },
-                selectedContentColor = TOP_BAR_CONTENT_COLOR,
-                unselectedContentColor = MaterialTheme.colorScheme.onSurfaceVariant,
-                selected = controller.selectedIdx.intValue == i,
-                onClick = { controller.selectedIdx.intValue = i }
-            )
-        }
-    }
-}
-
-
->>>>>>> af8eefe1
+
 /**
  * The starting screen for the Main Activity.
  *
@@ -424,30 +185,6 @@
 }
 
 
-/** The top-level composable for the settings page.
- * Contains the scaffolding and the TopBar. */
-@OptIn(ExperimentalMaterial3Api::class)
-@Composable
-fun SettingsContent(
-    modifier: Modifier = Modifier,
-    navUpClick: () -> Unit = {},
-    settings: List<@Composable () -> Unit>,
-) {
-    val scrollBehavior = TopAppBarDefaults.exitUntilCollapsedScrollBehavior()
-
-    Scaffold(
-        modifier = modifier.nestedScroll(scrollBehavior.nestedScrollConnection),
-        contentWindowInsets = WindowInsets.systemBars,
-        topBar = { SimpleTopBar(
-            title = NavDestinationItem.Settings.title,
-            navUpClick = navUpClick
-        ) }
-    ) { paddingValues ->
-        Settings(modifier = Modifier.padding(paddingValues), settings)
-    }
-}
-
-
 /** A Button that has an icon and text*/
 @Composable
 fun IconTextButton(modifier: Modifier = Modifier, icon: Painter, text: String, onclick: () -> Unit) {
