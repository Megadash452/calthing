--- conflicted
+++ resolved
@@ -1,16 +1,14 @@
 package me.marti.calprovexample.ui
 
-<<<<<<< HEAD
 import androidx.compose.material.icons.Icons
 import androidx.compose.material.icons.filled.AccountCircle
+import androidx.compose.material.icons.filled.Build
 import androidx.compose.material.icons.filled.DateRange
 import androidx.compose.material.icons.filled.Settings
 import androidx.compose.material3.Icon
 import androidx.compose.material3.NavigationBar
 import androidx.compose.material3.NavigationBarItem
 import androidx.compose.material3.Text
-=======
->>>>>>> 9add7cbe
 import androidx.compose.runtime.Composable
 import androidx.compose.runtime.getValue
 import androidx.compose.runtime.mutableStateOf
@@ -20,69 +18,11 @@
 import androidx.navigation.NavController
 import androidx.navigation.compose.currentBackStackEntryAsState
 
-<<<<<<< HEAD
-data class NavDestinationItem (
-    val icon: ImageVector,
-    val title: String,
-) {
-    companion object {
-        val Calendars = NavDestinationItem(
-            icon = Icons.Default.DateRange,
-            title = "Calendars"
-        )
-        val Contacts = NavDestinationItem(
-            icon = Icons.Default.AccountCircle,
-            title = "Contacts"
-        )
-        val Settings = NavDestinationItem(
-            icon = Icons.Default.Settings,
-            title = "Settings",
-        )
-
-        val All = listOf(Calendars, Contacts, Settings)
-    }
-=======
-/** Information about a tab in a TabBar or NavBar and the content it is tied to.
- * @param content The content composable is passed a modifier.
- * @see PrimaryTabNavDestination
- * @see SimpleTabNavDestination */
-open class TabNavDestination(
-    val title: String,
-    val content: @Composable (Modifier) -> Unit
-)
-
-/** Data of a Primary Tab, with the **icon** above **title**. */
-class PrimaryTabNavDestination(
-    val icon: ImageVector,
-    title: String,
-    content: @Composable (Modifier) -> Unit,
-) : TabNavDestination(title, content)
-class SimpleTabNavDestination(
-    title: String,
-    content: @Composable (Modifier) -> Unit,
-) : TabNavDestination(title, content)
-
-
-/** A **`Tab Controller`** that can be shown with a `TopBar` and handles the switching of tab content.
- * Rendering is implemented in the *`TabBar` Composable*.
- * @property tabs All elements of tabs must be of the same type, or the code will be broken.
- *                Tabs can be created from *`Primary` (icon)* or *`Simple` (no icon)* Tab Destinations.
- * @see PrimaryTabNavDestination
- * @see SimpleTabNavDestination */
-class TabNavController<out T: TabNavDestination>(
-    val selectedIdx: MutableIntState = mutableIntStateOf(0),
-    val tabs: List<T>
-) {
-    /** Render the content of the selected Tab. */
-    @Composable
-    fun SelectedContent(modifier: Modifier = Modifier) {
-        this.tabs[this.selectedIdx.intValue].content(modifier)
-    }
-}
-
-enum class NavDestination {
-    Main, Settings, Debug;
->>>>>>> 9add7cbe
+enum class NavDestination(val icon: ImageVector) {
+    Calendars(Icons.Default.DateRange),
+    Contacts(Icons.Default.AccountCircle),
+    Settings(Icons.Default.Settings),
+    Debug(Icons.Default.Build);
 
     /** convert the user-readable **title** into a path segment string for NavHost. */
     val route: String
@@ -92,7 +32,7 @@
 @Composable
 fun NavBar(
     modifier: Modifier = Modifier,
-    items: List<NavDestinationItem> = NavDestinationItem.All,
+    items: List<NavDestination> = NavDestination.entries,
     controller: NavController? = null
 ) {
     val backStack by controller?.currentBackStackEntryAsState() ?: remember { mutableStateOf(null) }
@@ -101,7 +41,7 @@
         items.forEachIndexed { i, item ->
             NavigationBarItem(
                 icon = { Icon(item.icon, null) },
-                label = { Text(item.title) },
+                label = { Text(item.name) },
                 // When there is no controller the first item is always selected
                 selected = if (backStack != null) backStack!!.destination.route == item.route else i == 0,
                 onClick = {
