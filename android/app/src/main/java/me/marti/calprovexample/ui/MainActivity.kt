--- conflicted
+++ resolved
@@ -9,7 +9,6 @@
 import androidx.activity.compose.setContent
 import androidx.activity.enableEdgeToEdge
 import androidx.activity.result.contract.ActivityResultContracts
-<<<<<<< HEAD
 import androidx.compose.foundation.layout.WindowInsets
 import androidx.compose.foundation.layout.padding
 import androidx.compose.foundation.layout.systemBars
@@ -19,17 +18,12 @@
 import androidx.compose.material3.Scaffold
 import androidx.compose.material3.Text
 import androidx.compose.runtime.Composable
-=======
->>>>>>> af8eefe1
 import androidx.compose.runtime.MutableState
 import androidx.compose.runtime.getValue
 import androidx.compose.runtime.mutableStateOf
 import androidx.compose.runtime.remember
-<<<<<<< HEAD
+import androidx.compose.runtime.setValue
 import androidx.compose.ui.Modifier
-=======
-import androidx.compose.runtime.setValue
->>>>>>> af8eefe1
 import androidx.core.net.toUri
 import androidx.documentfile.provider.DocumentFile
 import androidx.navigation.NavController
@@ -105,7 +99,6 @@
             CalProvExampleTheme {
                 val navController = rememberNavController()
 
-<<<<<<< HEAD
                 Scaffold(
                     contentWindowInsets = WindowInsets.systemBars,
                     bottomBar = {
@@ -123,11 +116,8 @@
                         this.composable(NavDestinationItem.Calendars.route) {
                             Calendars(
                                 groupedCalendars = this@MainActivity.userCalendars.value,
-                                hasSelectedDir = this@MainActivity.filesUri.value != null,
-                                selectDirClick = {
-                                    // The ACTION_OPEN_DOCUMENT_TREE Intent can optionally take an URI where the file picker will open to.
-                                    dirSelectIntent.launch(null)
-                                },
+                                hasSelectedDir = this@MainActivity.syncDir.value != null,
+                                selectDirClick = { this@MainActivity.selectSyncDir() },
                                 calPermsClick = { this@MainActivity.calendarQuery.runAction() }
                             )
                         }
@@ -135,23 +125,7 @@
                             Text("Contacts Page")
                         }
                         this.composable(NavDestinationItem.Settings.route) {
-                            Text("Settings Page")
-                        }
-=======
-                NavHost(navController, startDestination = NavDestinationItem.Main.route) {
-                    this.composable(NavDestinationItem.Main.route) {
-                        MainContent(
-                            settingsClick = { navController.navigate(NavDestinationItem.Settings.route) },
-                            groupedCalendars = userCalendars.value,
-                            hasSelectedDir = syncDir.value != null,
-                            selectDirClick = { this@MainActivity.selectSyncDir() },
-                            calPermsClick =  { calendarQuery.runAction() }
-                        )
-                    }
-                    this.composable(NavDestinationItem.Settings.route) {
-                        SettingsContent(
-                            navUpClick = { navController.navigateUp() },
-                            settings = listOf(
+                            Settings(settings = listOf(
                                 {
                                     var value by remember { mutableStateOf(false) }
                                     BooleanSetting(name = "example", value = value, onClick = { checked -> value = checked })
@@ -163,16 +137,19 @@
                                         selectClick = { this@MainActivity.selectSyncDir() }
                                     )
                                 }
-                            )
-                        )
->>>>>>> af8eefe1
+                            ))
+                        }
                     }
                 }
                 this.calendarQuery.RationaleDialog()
             }
         }
     }
-<<<<<<< HEAD
+
+    private fun selectSyncDir() {
+        // The ACTION_OPEN_DOCUMENT_TREE Intent can optionally take an URI where the file picker will open to.
+        dirSelectIntent.launch(null)
+    }
 }
 
 @Composable
@@ -200,12 +177,4 @@
             )
         }
     }
-}
-=======
-
-    private fun selectSyncDir() {
-        // The ACTION_OPEN_DOCUMENT_TREE Intent can optionally take an URI where the file picker will open to.
-        dirSelectIntent.launch(null)
-    }
-}
->>>>>>> af8eefe1
+}