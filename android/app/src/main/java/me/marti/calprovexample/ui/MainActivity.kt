--- conflicted
+++ resolved
@@ -9,17 +9,30 @@
 import androidx.activity.compose.setContent
 import androidx.activity.enableEdgeToEdge
 import androidx.activity.result.contract.ActivityResultContracts
+import androidx.compose.animation.animateColorAsState
+import androidx.compose.animation.core.FastOutSlowInEasing
+import androidx.compose.animation.core.Spring
+import androidx.compose.animation.core.animateDpAsState
+import androidx.compose.animation.core.spring
+import androidx.compose.animation.core.tween
 import androidx.compose.foundation.ExperimentalFoundationApi
+import androidx.compose.foundation.background
 import androidx.compose.foundation.layout.Arrangement
 import androidx.compose.foundation.layout.Column
 import androidx.compose.foundation.layout.PaddingValues
+import androidx.compose.foundation.layout.Spacer
 import androidx.compose.foundation.layout.WindowInsets
 import androidx.compose.foundation.layout.fillMaxWidth
+import androidx.compose.foundation.layout.offset
 import androidx.compose.foundation.layout.padding
+import androidx.compose.foundation.layout.requiredHeight
+import androidx.compose.foundation.layout.requiredWidth
 import androidx.compose.foundation.layout.size
 import androidx.compose.foundation.layout.systemBars
+import androidx.compose.foundation.layout.wrapContentSize
 import androidx.compose.foundation.lazy.LazyColumn
 import androidx.compose.foundation.lazy.items
+import androidx.compose.foundation.shape.RoundedCornerShape
 import androidx.compose.material.icons.Icons
 import androidx.compose.material.icons.filled.AccountCircle
 import androidx.compose.material.icons.filled.DateRange
@@ -28,15 +41,19 @@
 import androidx.compose.material3.Divider
 import androidx.compose.material3.ExperimentalMaterial3Api
 import androidx.compose.material3.Icon
+import androidx.compose.material3.IconButton
+import androidx.compose.material3.LeadingIconTab
 import androidx.compose.material3.ListItem
 import androidx.compose.material3.MaterialTheme
-import androidx.compose.material3.NavigationBar
-import androidx.compose.material3.NavigationBarItem
+import androidx.compose.material3.MediumTopAppBar
 import androidx.compose.material3.PlainTooltipBox
 import androidx.compose.material3.Scaffold
 import androidx.compose.material3.Surface
 import androidx.compose.material3.Switch
+import androidx.compose.material3.TabRow
 import androidx.compose.material3.Text
+import androidx.compose.material3.TopAppBarDefaults
+import androidx.compose.material3.TopAppBarScrollBehavior
 import androidx.compose.runtime.Composable
 import androidx.compose.runtime.MutableIntState
 import androidx.compose.runtime.MutableState
@@ -50,23 +67,24 @@
 import androidx.compose.ui.Modifier
 import androidx.compose.ui.draw.clip
 import androidx.compose.ui.graphics.painter.Painter
-<<<<<<< HEAD
+import androidx.compose.ui.graphics.vector.ImageVector
 import androidx.compose.ui.input.nestedscroll.nestedScroll
 import androidx.compose.ui.layout.onGloballyPositioned
 import androidx.compose.ui.platform.LocalDensity
-=======
->>>>>>> ff31a486
 import androidx.compose.ui.res.painterResource
 import androidx.compose.ui.res.stringResource
 import androidx.compose.ui.text.font.FontWeight
+import androidx.compose.ui.text.style.TextOverflow
 import androidx.compose.ui.tooling.preview.Preview
 import androidx.compose.ui.unit.dp
+import androidx.compose.ui.unit.sp
 import androidx.documentfile.provider.DocumentFile
 import me.marti.calprovexample.Color
 import me.marti.calprovexample.R
 import me.marti.calprovexample.UserCalendarListItem
 import me.marti.calprovexample.ui.theme.CalProvExampleTheme
 import me.marti.calprovexample.userCalendars
+import androidx.compose.ui.graphics.Color as ComposeColor
 
 private const val OUTER_PADDING = 8
 private const val MIDDLE_PADDING = 4
@@ -120,6 +138,7 @@
         }
     }
 
+    @OptIn(ExperimentalMaterial3Api::class)
     override fun onCreate(savedInstanceState: Bundle?) {
         // Must set navigationBarStyle to remove the scrim.
         enableEdgeToEdge(navigationBarStyle = SystemBarStyle.light(0, 0))
@@ -131,21 +150,10 @@
         if (calendarQueryManager.hasPermission())
             calendarQueryManager.runAction()
 
-<<<<<<< HEAD
-        // A list of screens that can be rendered one at a time, and can be switched using tab functionality.
-        // The composable function is passed in the modifier with the required "swipe-able" setup.
-        val tabScreens: Array<@Composable (Modifier) -> Unit> = arrayOf(
-            { modifier -> Greeting(
-                modifier = modifier,
-                groupedCalendars = userCalendars.value,
-                hasSelectedDir = hasSelectedDir.value,
-            ) },
-            { modifier -> Text("hiii!!!!", modifier = modifier) }
-=======
         /** A list of screens that are rendered as the main content (depending on the selected tab) of the app. */
         val tabItems: Array<TabItem> = arrayOf(
             TabItem(
-                icon = { Icon(Icons.Default.DateRange, null) },
+                icon = Icons.Default.DateRange,
                 title = "Calendars",
             ) { modifier ->
                 Calendars(
@@ -155,25 +163,19 @@
                 )
             },
             TabItem(
-                icon = { Icon(Icons.Default.AccountCircle, null) },
+                icon = Icons.Default.AccountCircle,
                 title = "Contacts",
             ) { modifier ->
                 Text("hiii!!!!", modifier = modifier)
             },
-            TabItem(
-                icon = { Icon(Icons.Default.Settings, null) },
-                title = "Settings",
-            ) { modifier ->
-                Text("Settings page", modifier = modifier)
-            },
->>>>>>> ff31a486
         )
 
         this.setContent {
             CalProvExampleTheme {
+                val containerColor = MaterialTheme.colorScheme.primaryContainer
+                val scrollBehavior = TopAppBarDefaults.exitUntilCollapsedScrollBehavior()
                 val selectedTab = remember { mutableIntStateOf(0) }
 
-<<<<<<< HEAD
                 /* FIXME: the content colors of the TopBar and TabBar are only in sync when using MediumTopAppBar.
                  * At that point just put the TabBar inside the TopBar (but that doesn't look good either) */
                 // Hoist up the animation state from inside the TopAppBar to control both the TopBar and TabBar.
@@ -189,11 +191,9 @@
                     label = "topAppBarContainerColorAnimation"
                 )
 
-=======
->>>>>>> ff31a486
                 Scaffold(
+                    modifier = Modifier.nestedScroll(scrollBehavior.nestedScrollConnection),
                     contentWindowInsets = WindowInsets.systemBars,
-<<<<<<< HEAD
                     topBar = { TopBar(
                         title = { Text(stringResource(R.string.app_name), maxLines = 1, overflow = TextOverflow.Ellipsis) },
                         // title = { TabBar(selectedTab = selectedTab, containerColor = ComposeColor(0) },
@@ -202,20 +202,15 @@
                     ) }
                 ) { paddingValues ->
                     Column(modifier = Modifier.padding(paddingValues)) {
-                        TabBar(selectedTab = selectedTab, containerColor = topBarContainerColor)
+                        TabBar(
+                            selectedTab = selectedTab,
+                            tabs = tabItems.map { item -> item.toTabBarItem() },
+                            containerColor = topBarContainerColor,
+                        )
 
                         // TODO: add anchoredDraggable modifier
-                        tabScreens[selectedTab.intValue](Modifier)
-=======
-                    bottomBar = {
-                        NavBar(
-                            items = tabItems.map { item -> item.toTabBarItem() },
-                            selectedItem = selectedTab
-                        )
->>>>>>> ff31a486
+                        tabItems[selectedTab.intValue].content(Modifier)
                     }
-                ) { paddingValues ->
-                    tabItems[selectedTab.intValue].content(Modifier.padding(paddingValues))
                 }
                 this.calendarQueryManager.RationaleDialog()
             }
@@ -237,13 +232,6 @@
         groupedCalendars: Map<String, List<UserCalendarListItem>>?
     ) {
         Column(modifier.padding(OUTER_PADDING.dp)) {
-            Text(
-                "Calendars",
-                modifier = Modifier.padding(bottom = OUTER_PADDING.dp),
-                fontWeight = FontWeight.Medium,
-                style = MaterialTheme.typography.titleLarge
-            )
-
             if (!hasSelectedDir) {
                 Column(
                     modifier = Modifier.padding(OUTER_PADDING.dp),
@@ -278,9 +266,9 @@
                 Surface(
                     modifier = Modifier
                         .fillMaxWidth(),
-                    tonalElevation = 2.dp,
-                    shadowElevation = 5.dp,
                     shape = MaterialTheme.shapes.small,
+                    tonalElevation = 1.dp,
+                    shadowElevation = 5.dp
                 ) {
                     LazyColumn(
                         Modifier
@@ -315,7 +303,6 @@
         }
     }
 
-<<<<<<< HEAD
     @OptIn(ExperimentalMaterial3Api::class)
     @Composable
     fun TopBar(
@@ -345,19 +332,13 @@
         )
     }
 
-=======
->>>>>>> ff31a486
-    @Composable
-    fun NavBar(
+    @Composable
+    fun TabBar(
         modifier: Modifier = Modifier,
-        items: List<Pair<@Composable () -> Unit, String>>,
-        selectedItem: MutableIntState = mutableIntStateOf(0)
+        containerColor: ComposeColor =  MaterialTheme.colorScheme.primaryContainer,
+        selectedTab: MutableIntState = mutableIntStateOf(0),
+        tabs: List<Pair<ImageVector, String>>
     ) {
-<<<<<<< HEAD
-        val tabs = arrayOf(
-            Pair(Icons.Default.DateRange, "Calendars"),
-            Pair(Icons.Default.AccountCircle, "Contacts")
-        )
         val iconSize = 24.dp
         val density = LocalDensity.current
         // The width of the indicator will change depending on the content of the selected tab.
@@ -434,15 +415,6 @@
                     unselectedContentColor = MaterialTheme.colorScheme.onSurfaceVariant,
                     selected = selectedTab.intValue == i,
                     onClick = { selectedTab.intValue = i }
-=======
-        NavigationBar(modifier) {
-            items.forEachIndexed { index, item ->
-                NavigationBarItem(
-                    icon = item.first,
-                    label = { Text(item.second) },
-                    selected = selectedItem.intValue == index,
-                    onClick = { selectedItem.intValue = index },
->>>>>>> ff31a486
                 )
             }
         }
@@ -519,17 +491,22 @@
             )
         }
     }
-    @Preview(widthDp = 300)
-    @Composable
-    fun NavBarPreview() {
+    @OptIn(ExperimentalMaterial3Api::class)
+    @Preview(showBackground = true)
+    @Composable
+    fun TopBarPreview() {
         CalProvExampleTheme {
-            this.NavBar(
-                items = listOf(
-                    Pair({ Icon(Icons.Default.DateRange, null) }, "Calendars"),
-                    Pair({ Icon(Icons.Default.AccountCircle, null) }, "Contacts"),
-                    Pair({ Icon(Icons.Default.Settings, null) }, "Settings"),
-                )
-            )
+            Column {
+                val containerColor = MaterialTheme.colorScheme.primaryContainer
+                TopBar(title = { Text("Title") }, containerColor = containerColor)
+                TabBar(
+                    containerColor = containerColor,
+                    tabs = listOf(
+                        Pair(Icons.Default.DateRange, "Calendars"),
+                        Pair(Icons.Default.AccountCircle, "Contacts")
+                    )
+                )
+            }
         }
     }
     @Preview(showBackground = true, widthDp = 300)
@@ -560,13 +537,13 @@
 /** Information about a tab in a TabBar or NavBar.
  * @param content The content composable is passed a modifier. */
 data class TabItem(
-    val icon: @Composable () -> Unit,
+    val icon: ImageVector,
     val title: String,
     val content: @Composable (Modifier) -> Unit,
 ) {
     /** Convert the item to one that can be used by a real TabBar.
      * @return the item's icon and title. */
-    fun toTabBarItem(): Pair<@Composable () -> Unit, String> {
+    fun toTabBarItem(): Pair<ImageVector, String> {
         return Pair(this.icon, this.title)
     }
 }