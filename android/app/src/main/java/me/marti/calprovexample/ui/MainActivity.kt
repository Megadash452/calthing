--- conflicted
+++ resolved
@@ -9,8 +9,7 @@
 import androidx.activity.enableEdgeToEdge
 import androidx.activity.result.contract.ActivityResultContracts
 import androidx.compose.foundation.layout.WindowInsets
-import androidx.compose.foundation.layout.fillMaxSize
-import androidx.compose.foundation.layout.fillMaxWidth
+import androidx.compose.foundation.layout.fillMaxSize]]
 import androidx.compose.foundation.layout.padding
 import androidx.compose.foundation.layout.systemBars
 import androidx.compose.material3.Scaffold
@@ -18,20 +17,12 @@
 import androidx.compose.runtime.MutableState
 import androidx.compose.runtime.mutableStateOf
 import androidx.compose.runtime.remember
-<<<<<<< HEAD
-import androidx.compose.runtime.setValue
 import androidx.compose.ui.Modifier
-=======
->>>>>>> 9add7cbe
 import androidx.core.net.toUri
 import androidx.documentfile.provider.DocumentFile
 import androidx.navigation.compose.NavHost
 import androidx.navigation.compose.composable
 import androidx.navigation.compose.rememberNavController
-<<<<<<< HEAD
-import me.marti.calprovexample.StringLikeUserPreference
-import me.marti.calprovexample.UserCalendarListItem
-=======
 import me.marti.calprovexample.AllData
 import me.marti.calprovexample.BooleanUserPreference
 import me.marti.calprovexample.PreferenceKey
@@ -39,7 +30,6 @@
 import me.marti.calprovexample.StringLikeUserPreference
 import me.marti.calprovexample.UserCalendarListItem
 import me.marti.calprovexample.getAppPreferences
->>>>>>> 9add7cbe
 import me.marti.calprovexample.ui.theme.CalProvExampleTheme
 import me.marti.calprovexample.userCalendars
 
@@ -110,7 +100,6 @@
             CalProvExampleTheme {
                 val navController = rememberNavController()
 
-<<<<<<< HEAD
                 Scaffold(
                     contentWindowInsets = WindowInsets.systemBars,
                     bottomBar = {
@@ -122,55 +111,28 @@
                 ) { paddingValues ->
                     NavHost(
                         navController,
-                        startDestination = NavDestinationItem.All[0].route,
+                        startDestination = NavDestination.All[0].route,
                         modifier = Modifier.padding(paddingValues)
                     ) {
-                        this.composable(NavDestinationItem.Calendars.route) {
+                        this.composable(NavDestination.Calendars.route) {
                             Calendars(
                                 modifier = Modifier.fillMaxSize(),
+                                navigateTo = { dest -> navController.navigate(dest.route) },
                                 groupedCalendars = this@MainActivity.userCalendars.value,
                                 hasSelectedDir = this@MainActivity.syncDir.value != null,
                                 selectDirClick = { this@MainActivity.selectSyncDir() },
-                                calPermsClick = { this@MainActivity.calendarQuery.runAction() }
+                                calPermsClick = { this@MainActivity.getUserCalendars.runAction() },
+                                calIsSynced = { id -> syncedCals.contains(id) },
+                                onCalSwitchClick = { id, checked -> if (checked) syncedCals.add(id) else syncedCals.remove(id) },
                             )
                         }
-                        this.composable(NavDestinationItem.Contacts.route) {
+                        this.composable(NavDestination.Contacts.route) {
                             Text("Contacts Page", modifier = Modifier.fillMaxSize())
                         }
-                        this.composable(NavDestinationItem.Settings.route) {
+                        this.composable(NavDestination.Settings.route) {
                             Settings(
                                 modifier = Modifier.fillMaxSize(),
                                 settings = listOf(
-                                {
-                                    var value by remember { mutableStateOf(false) }
-                                    BooleanSetting(name = "example", value = value, onClick = { checked -> value = checked })
-                                },
-                                {
-                                    DirSetting(
-                                        name = "Syncing Directory",
-                                        value = this@MainActivity.syncDir.value,
-                                        selectClick = { this@MainActivity.selectSyncDir() }
-                                    )
-                                }
-                            ))
-                        }
-=======
-                NavHost(navController, startDestination = NavDestination.Main.route) {
-                    this.composable(NavDestination.Main.route) {
-                        MainContent(
-                            navigateTo = { dest -> navController.navigate(dest.route) },
-                            groupedCalendars = userCalendars.value,
-                            hasSelectedDir = syncDir.value != null,
-                            selectDirClick = { this@MainActivity.selectSyncDir() },
-                            calPermsClick =  { getUserCalendars.runAction() },
-                            calIsSynced = { id -> syncedCals.contains(id) },
-                            onCalSwitchClick = { id, checked -> if (checked) syncedCals.add(id) else syncedCals.remove(id) }
-                        )
-                    }
-                    this.composable(NavDestination.Settings.route) {
-                        SettingsContent(
-                            navUpClick = { navController.navigateUp() },
-                            settings = listOf(
                                 { BooleanSetting(
                                     name = "Fragment Calendars",
                                     summary = "Store data about each Calendar in a separate .ics file",
@@ -182,16 +144,12 @@
                                     value = this@MainActivity.syncDir.value,
                                     selectClick = { this@MainActivity.selectSyncDir() }
                                 ) }
-                            )
-                        )
->>>>>>> 9add7cbe
-                    }
-                    this.composable(NavDestination.Debug.route) {
-                        val data = remember { AllData(this@MainActivity.baseContext) }
-                        DebugContent(
-                            navUpClick = { navController.navigateUp() },
-                            data = data,
-                        )
+                            ))
+                        }
+                        this.composable(NavDestination.Debug.route) {
+                            val data = remember { AllData(this@MainActivity.baseContext) }
+                            DebugContent(modifier = Modifier.fillMaxSize(), data)
+                        }
                     }
                 }
                 WithCalendarPermission.RationaleDialog()
