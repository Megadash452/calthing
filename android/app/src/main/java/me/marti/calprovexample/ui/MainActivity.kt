package me.marti.calprovexample.ui

import android.content.Intent
import android.os.Bundle
import android.util.Log
import androidx.activity.ComponentActivity
import androidx.activity.SystemBarStyle
import androidx.activity.compose.setContent
import androidx.activity.enableEdgeToEdge
import androidx.activity.result.contract.ActivityResultContracts
import androidx.compose.material.icons.Icons
import androidx.compose.material.icons.filled.AccountCircle
import androidx.compose.material.icons.filled.Add
import androidx.compose.material.icons.filled.Create
import androidx.compose.material.icons.filled.DateRange
import androidx.compose.material3.Text
import androidx.compose.runtime.MutableState
import androidx.compose.runtime.getValue
import androidx.compose.runtime.mutableStateOf
import androidx.compose.runtime.remember
import androidx.compose.runtime.saveable.rememberSaveable
import androidx.compose.runtime.setValue
import androidx.core.net.toUri
import androidx.documentfile.provider.DocumentFile
import androidx.navigation.compose.NavHost
import androidx.navigation.compose.composable
import androidx.navigation.compose.rememberNavController
import me.marti.calprovexample.AllData
import me.marti.calprovexample.BooleanUserPreference
import me.marti.calprovexample.Color
import me.marti.calprovexample.NonEmptyList
import me.marti.calprovexample.PreferenceKey
import me.marti.calprovexample.R
import me.marti.calprovexample.SetUserPreference
import me.marti.calprovexample.StringLikeUserPreference
import me.marti.calprovexample.UserCalendarListItem
import me.marti.calprovexample.deleteCalendar
import me.marti.calprovexample.getAppPreferences
import me.marti.calprovexample.newCalendar
import me.marti.calprovexample.ui.theme.CalProvExampleTheme
import me.marti.calprovexample.userCalendars

/** A **`List<T>`** grouped by values **`G`**, which are members of **`T`**. */
typealias GroupedList<G, T> = Map<G, List<T>>

class MainActivity : ComponentActivity() {
    private val calendarPermission = CalendarPermission(this)

    // -- Hoisted States for compose
    /** The path/URI where the synced .ics files are stored in shared storage.
      * Null if the user hasn't selected a directory. */
    private val syncDir = StringLikeUserPreference(PreferenceKey.SYNC_DIR_URI) { uri -> uri.toUri() }
    /** Calendars are grouped by Account Name.
      * **`Null`** if the user hasn't granted permission (this can't be represented by empty because the user could have no calendars in the device). */
    private var userCalendars: MutableState<GroupedList<String, UserCalendarListItem>?> = mutableStateOf(null)

    /** Register for the intent that lets the user pick a directory where Syncthing (or some other service) will store the .ics files. */
    private val dirSelectIntent = registerForActivityResult(ActivityResultContracts.OpenDocumentTree()) { uri ->
        if (uri == null) {
            println("User cancelled the file picker.")
        } else {
            println("User selected $uri for synced .ics files.")
            this.syncDir.value = uri
            // Preserve access to the directory. Otherwise, access would be revoked when app is closed.
            contentResolver.takePersistableUriPermission(uri, Intent.FLAG_GRANT_READ_URI_PERMISSION or Intent.FLAG_GRANT_WRITE_URI_PERMISSION)

            // TODO: use DocumentContract instead (performance)
            val dir = DocumentFile.fromTreeUri(this.baseContext, uri)!!
            println("Files in ${uri.path}:")
            for (file in dir.listFiles()) {
                println("\t${file.name}")
            }

            // println("Calendars on device:")
            // for (cal in userCalendars(this.baseContext)!!) {
            //     println("\t$cal")
            // }
        }
    }

    override fun onCreate(savedInstanceState: Bundle?) {
        // Must set navigationBarStyle to remove the scrim.
        enableEdgeToEdge(navigationBarStyle = SystemBarStyle.light(0, 0))
        super.onCreate(savedInstanceState)

        val preferences = this.baseContext.getAppPreferences()
        this.syncDir.initStore(preferences)

        val syncedCals = SetUserPreference(PreferenceKey.SYNCED_CALS) { id -> id.toLong() }
        syncedCals.initStore(preferences)
        val fragmentCals = BooleanUserPreference(PreferenceKey.FRAGMENT_CALS)
        fragmentCals.initStore(preferences)

        Log.d(null, "Initializing Main Activity")

        // Populate the list of synced calendars, but only if the user had allowed it before.
        if (this.calendarPermission.hasPermission())
            this.getUserCalendars()

<<<<<<< HEAD
=======
        val tabs = listOf(
            PrimaryTabNavDestinationWithFab(
                icon = Icons.Default.DateRange,
                title = "Calendars",
                fab = ExpandableFab(
                    icon = Icons.Default.Add,
                    description = "Add/New Calendar",
                    actions = NonEmptyList(
                        first = ExpandableFab.Action(Icons.Default.Create, "New blank calendar") { /* TODO */ },
                        ExpandableFab.Action(R.drawable.rounded_calendar_add_on_24, "Device calendar") { /*TODO*/ },
                        ExpandableFab.Action(R.drawable.rounded_upload_file_24, "Import from file") { /*TODO*/ },
                    )
                ),
            ) { modifier ->
                Calendars(
                    modifier = modifier,
                    groupedCalendars = userCalendars.value,
                    hasSelectedDir = syncDir.value != null,
                    selectDirClick = { this.selectSyncDir() },
                    calPermsClick =  { this.getUserCalendars() },
                    calIsSynced = { id -> syncedCals.contains(id) },
                    onCalSwitchClick = { id, checked -> if (checked) syncedCals.add(id) else syncedCals.remove(id) }
                )
            },
            PrimaryTabNavDestination(
                icon = Icons.Default.AccountCircle,
                title = "Contacts",
            ) { modifier -> Text("Contacts section", modifier = modifier) },
        )

>>>>>>> 8f793563
        this.setContent {
            CalProvExampleTheme {
                val navController = rememberNavController()

                NavHost(navController, startDestination = NavDestination.Main.route) {
                    this.composable(NavDestination.Main.route) {
                        // Open a secondary item in this screen, such as the FAB or a dialog
                        var openItem by rememberSaveable { mutableStateOf("") }
                        MainContent(navigateTo = { dest -> navController.navigate(dest.route) }) {
                            this.tabWithFab(
                                icon = Icons.Default.DateRange,
                                title = "Calendars",
                                fab = ExpandableFab(
                                    icon = Icons.Default.Add,
                                    description = "Add/New Calendar",
                                    actions = NonEmptyList(
                                        first = ExpandableFab.Action(Icons.Default.Create, "New blank calendar")
                                            { openItem = "newCalendar" },
                                        ExpandableFab.Action(R.drawable.rounded_calendar_add_on_24, "Device calendar") { /* TODO */ },
                                        ExpandableFab.Action(R.drawable.rounded_upload_file_24, "Import from file") { /* TODO */ },
                                    )
                                ),
                            ) { modifier ->
                                Calendars(
                                    modifier = modifier,
                                    groupedCalendars = userCalendars.value,
                                    hasSelectedDir = syncDir.value != null,
                                    selectDirClick = { this@MainActivity.selectSyncDir() },
                                    calPermsClick =  { getUserCalendars.runAction() },
                                    calIsSynced = { id -> syncedCals.contains(id) },
                                    onCalSwitchClick = { id, checked -> if (checked) syncedCals.add(id) else syncedCals.remove(id) },
                                    deleteCalendar = { id ->
                                        this@MainActivity.deleteCalendarId = id
                                        this@MainActivity.deleteCalendar.runAction()
                                    }
                                )
                            }
                            
                            this.tab(icon = Icons.Default.AccountCircle, title = "Contacts") { modifier ->
                                Text("Contacts section", modifier = modifier)
                            }
                        }

                        when (openItem) {
                            "newCalendar" -> NewCalendarAction(
                                close = { openItem = "" },
                                submit = { name, color ->
                                    this@MainActivity.newCalendarName = name
                                    this@MainActivity.newCalendarColor = color
                                    this@MainActivity.newCalendar.runAction()
                                    navController.navigateUp()
                                }
                            )
                        }
                    }
                    this.composable(NavDestination.Settings.route) {
                        SettingsContent(
                            navUpClick = { navController.navigateUp() },
                            settings = listOf(
                                { BooleanSetting(
                                    name = "Fragment Calendars",
                                    summary = "Store data about each Calendar in a separate .ics file",
                                    value = fragmentCals.value ?: false,
                                    onClick = { checked -> fragmentCals.value = checked }
                                ) },
                                { DirSetting(
                                    name = "Syncing Directory",
                                    value = this@MainActivity.syncDir.value,
                                    selectClick = { this@MainActivity.selectSyncDir() }
                                ) }
                            )
                        )
                    }
                    this.composable(NavDestination.Debug.route) {
                        val data = remember { AllData(this@MainActivity.baseContext) }
                        DebugContent(
                            navUpClick = { navController.navigateUp() },
                            data = data,
                        )
                    }
                }
                this.calendarPermission.RationaleDialog()
            }
        }
    }

    private fun getUserCalendars() {
        this.calendarPermission.run {
            this.userCalendars()?.also { cals ->
                // Group calendars by Account Name
                userCalendars.value = cals.groupBy { cal -> cal.accountName }
            } ?: run {
                println("Couldn't get user calendars")
            }
        }
    }

    // TODO: find better way of passing arguments to WithCalendarPermission's action
    private var newCalendarName = ""
    private var newCalendarColor = Color(0)
    private val newCalendar = withCalendarPermission {
        newCalendar(this.baseContext, this.newCalendarName, this.newCalendarColor)
        // TODO: add calendar to userCalendars without reQuerying
        this.getUserCalendars.runAction()
    }

    private var deleteCalendarId: Long = 0
    private val deleteCalendar = withCalendarPermission {
        deleteCalendar(this.baseContext, this.deleteCalendarId)
        // TODO: remove calendar from userCalendars without reQuerying
        this.getUserCalendars.runAction()
    }

    private fun selectSyncDir() {
        // The ACTION_OPEN_DOCUMENT_TREE Intent can optionally take an URI where the file picker will open to.
        dirSelectIntent.launch(null)
    }
}<|MERGE_RESOLUTION|>--- conflicted
+++ resolved
@@ -34,9 +34,7 @@
 import me.marti.calprovexample.SetUserPreference
 import me.marti.calprovexample.StringLikeUserPreference
 import me.marti.calprovexample.UserCalendarListItem
-import me.marti.calprovexample.deleteCalendar
 import me.marti.calprovexample.getAppPreferences
-import me.marti.calprovexample.newCalendar
 import me.marti.calprovexample.ui.theme.CalProvExampleTheme
 import me.marti.calprovexample.userCalendars
 
@@ -97,39 +95,6 @@
         if (this.calendarPermission.hasPermission())
             this.getUserCalendars()
 
-<<<<<<< HEAD
-=======
-        val tabs = listOf(
-            PrimaryTabNavDestinationWithFab(
-                icon = Icons.Default.DateRange,
-                title = "Calendars",
-                fab = ExpandableFab(
-                    icon = Icons.Default.Add,
-                    description = "Add/New Calendar",
-                    actions = NonEmptyList(
-                        first = ExpandableFab.Action(Icons.Default.Create, "New blank calendar") { /* TODO */ },
-                        ExpandableFab.Action(R.drawable.rounded_calendar_add_on_24, "Device calendar") { /*TODO*/ },
-                        ExpandableFab.Action(R.drawable.rounded_upload_file_24, "Import from file") { /*TODO*/ },
-                    )
-                ),
-            ) { modifier ->
-                Calendars(
-                    modifier = modifier,
-                    groupedCalendars = userCalendars.value,
-                    hasSelectedDir = syncDir.value != null,
-                    selectDirClick = { this.selectSyncDir() },
-                    calPermsClick =  { this.getUserCalendars() },
-                    calIsSynced = { id -> syncedCals.contains(id) },
-                    onCalSwitchClick = { id, checked -> if (checked) syncedCals.add(id) else syncedCals.remove(id) }
-                )
-            },
-            PrimaryTabNavDestination(
-                icon = Icons.Default.AccountCircle,
-                title = "Contacts",
-            ) { modifier -> Text("Contacts section", modifier = modifier) },
-        )
-
->>>>>>> 8f793563
         this.setContent {
             CalProvExampleTheme {
                 val navController = rememberNavController()
@@ -158,16 +123,15 @@
                                     groupedCalendars = userCalendars.value,
                                     hasSelectedDir = syncDir.value != null,
                                     selectDirClick = { this@MainActivity.selectSyncDir() },
-                                    calPermsClick =  { getUserCalendars.runAction() },
+                                    calPermsClick =  { this@MainActivity.getUserCalendars() },
                                     calIsSynced = { id -> syncedCals.contains(id) },
                                     onCalSwitchClick = { id, checked -> if (checked) syncedCals.add(id) else syncedCals.remove(id) },
                                     deleteCalendar = { id ->
-                                        this@MainActivity.deleteCalendarId = id
-                                        this@MainActivity.deleteCalendar.runAction()
+                                        this@MainActivity.deleteCalendar(id)
                                     }
                                 )
                             }
-                            
+
                             this.tab(icon = Icons.Default.AccountCircle, title = "Contacts") { modifier ->
                                 Text("Contacts section", modifier = modifier)
                             }
@@ -177,9 +141,7 @@
                             "newCalendar" -> NewCalendarAction(
                                 close = { openItem = "" },
                                 submit = { name, color ->
-                                    this@MainActivity.newCalendarName = name
-                                    this@MainActivity.newCalendarColor = color
-                                    this@MainActivity.newCalendar.runAction()
+                                    this@MainActivity.newCalendar(name, color)
                                     navController.navigateUp()
                                 }
                             )
@@ -227,20 +189,20 @@
         }
     }
 
-    // TODO: find better way of passing arguments to WithCalendarPermission's action
-    private var newCalendarName = ""
-    private var newCalendarColor = Color(0)
-    private val newCalendar = withCalendarPermission {
-        newCalendar(this.baseContext, this.newCalendarName, this.newCalendarColor)
-        // TODO: add calendar to userCalendars without reQuerying
-        this.getUserCalendars.runAction()
-    }
-
-    private var deleteCalendarId: Long = 0
-    private val deleteCalendar = withCalendarPermission {
-        deleteCalendar(this.baseContext, this.deleteCalendarId)
-        // TODO: remove calendar from userCalendars without reQuerying
-        this.getUserCalendars.runAction()
+    private fun newCalendar(name: String, color: Color) {
+        this.calendarPermission.run {
+            this.newCalendar(name, color)
+            // TODO: add calendar to userCalendars without reQuerying
+            this@MainActivity.getUserCalendars()
+        }
+    }
+
+    private fun deleteCalendar(id: Long) {
+        this.calendarPermission.run {
+            this.deleteCalendar(id)
+            // TODO: remove calendar from userCalendars without reQuerying
+            this@MainActivity.getUserCalendars()
+        }
     }
 
     private fun selectSyncDir() {
