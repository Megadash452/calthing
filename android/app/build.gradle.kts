--- conflicted
+++ resolved
@@ -57,21 +57,12 @@
 }
 
 dependencies {
-<<<<<<< HEAD
-    // Import Material3
-    implementation("androidx.compose.material3:material3")
-    // implementation("androidx.compose.material3:material3-android:1.2.0-rc01")
-    // Android Studio Preview
-    implementation("androidx.compose.ui:ui-tooling-preview:1.6.0")
-
-=======
     // Import material3
     implementation("androidx.compose.material3:material3:1.1.2")
     // implementation("androidx.compose.material3:material3-android:1.2.0-rc01")
     // Android Studio Previews
     implementation("androidx.compose.ui:ui-tooling-preview:1.6.0")
     implementation("androidx.compose.ui:ui-tooling-preview-android:1.6.0")
->>>>>>> 4d409384
 
     implementation("androidx.core:core-ktx:1.12.0")
     implementation("androidx.lifecycle:lifecycle-runtime-ktx:2.7.0")
